--- conflicted
+++ resolved
@@ -288,28 +288,20 @@
 		# Ignore cancelled Sales Orders
 		if sales_order.docstatus != 2:
 
-<<<<<<< HEAD
 			# Get the WooCommerce Order doc
 			wc_order = frappe.get_doc({"doctype": "WooCommerce Order", "name": woocommerce_order["name"]})
 			wc_order.load_from_db()
 
-			# Update the woocommerce_status field if necessary
-			wc_order_status = WC_ORDER_STATUS_MAPPING_REVERSE[wc_order.status]
-			if sales_order.woocommerce_status != wc_order_status:
-				sales_order.woocommerce_status = wc_order_status
-				sales_order.save()
-=======
-		# Update the woocommerce_status field if necessary
-		wc_order_status = WC_ORDER_STATUS_MAPPING_REVERSE[wc_order.status]
-		if sales_order.woocommerce_status != wc_order_status:
-			sales_order.woocommerce_status = wc_order_status
-			try:
-				sales_order.save()
-			except frappe.exceptions.ValidationError:
-				error_message = f"{frappe.get_traceback()}\n\nSales Order Data{str(sales_order.as_dict())}"
-				frappe.log_error("WooCommerce Error", error_message)
-				return
->>>>>>> f99c3554
+      # Update the woocommerce_status field if necessary
+      wc_order_status = WC_ORDER_STATUS_MAPPING_REVERSE[wc_order.status]
+      if sales_order.woocommerce_status != wc_order_status:
+        sales_order.woocommerce_status = wc_order_status
+        try:
+          sales_order.save()
+        except frappe.exceptions.ValidationError:
+          error_message = f"{frappe.get_traceback()}\n\nSales Order Data{str(sales_order.as_dict())}"
+          frappe.log_error("WooCommerce Error", error_message)
+          return
 
 			# Update the payment_method_title field if necessary
 			if sales_order.woocommerce_payment_method != wc_order.payment_method_title:
